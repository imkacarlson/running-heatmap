--- conflicted
+++ resolved
@@ -1,88 +1,78 @@
-# Ignore raw GPS input data
-data/raw/*
-!data/raw/.gitkeep
-
-# Ignore intermediate processed data
-data/processed/*
-!data/processed/.gitkeep
-*.pmtiles
-*.geojson
-
-# Ignore processed run data (contains personal GPS data)
-runs.pkl
-
-# Ignore generated mobile app directory and all contents
-mobile/
-
-# Ignore mobile deployment ZIP files
-running-heatmap-mobile-*.zip
-
-# Python
-.venv/
-__pycache__/
-*.py[cod]
-*.pyo
-*.pyc
-
-# Node.js (for mobile APK packaging)
-node_modules/
-package-lock.json
-npm-debug.log*
-
-# Android build files (if using APK packaging)
-android/
-capacitor.config.json
-# package.json is now tracked
-
-# Mobile app temporary files
-www/
-*.apk
-*.aab
-
-# Testing framework
-testing/node_modules/
-testing/.pytest_cache/
-testing/__pycache__/
-testing/screenshots/
-testing/reports/
-testing/prof/
-testing/chromedriver_linux64.zip
-testing/test_venv/
-testing/vetted-drivers/chromedriver-*
-testing/setup_emulator.sh
-testing/emulator.log
-testing/.change_detector_cache/
-testing/.service_cache/
-testing/cached_test_*/
-testing/*debug*.txt
-testing/testing/
-
-# Claude Code artifacts (but keep commands)
-.claude/*
-!.claude/commands/
-
-# Spec workflow approvals (temporary files)
-<<<<<<< HEAD
-.spec-workflow/approvals/
-.spec-workflow/templates/
-.spec-workflow/user-templates/
-.spec-workflow/config.example.toml
-
-# Spec logs
-logs/
-=======
-.spec-workflow/approvals/
-.spec-workflow/templates/
-.spec-workflow/user-templates/
-.spec-workflow/config.example.toml
-
-# Spec logs
-logs/
->>>>>>> 40e572b1
-
-# Coverage reports and data files
-server/.instrumented/
-testing/reports/coverage/
-.coverage
-.coverage.*
-.spec-workflow/session.json
+# Ignore raw GPS input data
+data/raw/*
+!data/raw/.gitkeep
+
+# Ignore intermediate processed data
+data/processed/*
+!data/processed/.gitkeep
+*.pmtiles
+*.geojson
+
+# Ignore processed run data (contains personal GPS data)
+runs.pkl
+
+# Ignore generated mobile app directory and all contents
+mobile/
+
+# Ignore mobile deployment ZIP files
+running-heatmap-mobile-*.zip
+
+# Python
+.venv/
+__pycache__/
+*.py[cod]
+*.pyo
+*.pyc
+
+# Node.js (for mobile APK packaging)
+node_modules/
+package-lock.json
+npm-debug.log*
+
+# Android build files (if using APK packaging)
+android/
+capacitor.config.json
+# package.json is now tracked
+
+# Mobile app temporary files
+www/
+*.apk
+*.aab
+
+# Testing framework
+testing/node_modules/
+testing/.pytest_cache/
+testing/__pycache__/
+testing/screenshots/
+testing/reports/
+testing/prof/
+testing/chromedriver_linux64.zip
+testing/test_venv/
+testing/vetted-drivers/chromedriver-*
+testing/setup_emulator.sh
+testing/emulator.log
+testing/.change_detector_cache/
+testing/.service_cache/
+testing/cached_test_*/
+testing/*debug*.txt
+testing/testing/
+
+# Claude Code artifacts (but keep commands)
+.claude/*
+!.claude/commands/
+
+# Spec workflow approvals (temporary files)
+.spec-workflow/approvals/
+.spec-workflow/templates/
+.spec-workflow/user-templates/
+.spec-workflow/config.example.toml
+
+# Spec logs
+logs/
+
+# Coverage reports and data files
+server/.instrumented/
+testing/reports/coverage/
+.coverage
+.coverage.*
+.spec-workflow/session.json
<!DOCTYPE html>
<html>

<head>
  <meta charset="utf-8" />
  <title>Run Heatmap</title>
  <script src="https://unpkg.com/maplibre-gl/dist/maplibre-gl.js"></script>
  <link href="https://unpkg.com/maplibre-gl/dist/maplibre-gl.css" rel="stylesheet" />
  <style>
    body,
    html,
    #map {
      margin: 0;
      padding: 0;
      width: 100%;
      height: 100%;
    }

<<<<<<< HEAD
    /* progress bars */
=======
    /* progress bar container */
>>>>>>> 3c54334d
    #progress-container {
      position: absolute;
      top: 10px;
      right: 10px;
      width: 160px;
<<<<<<< HEAD
      display: none;
    }

    .progress {
      width: 100%;
      height: 8px;
      background: rgba(255, 255, 255, 0.8);
      border: 1px solid #aaa;
      margin-top: 4px;
      position: relative;
    }

    .progress:first-child {
      margin-top: 0;
    }

    .progress-bar {
=======
      height: 8px;
      background: rgba(255, 255, 255, 0.8);
      border: 1px solid #aaa;
      display: none;
    }

    /* bar itself */
    #progress-bar {
>>>>>>> 3c54334d
      background: #007bff;
      width: 0%;
      height: 100%;
      transition: width 0.2s ease;
    }
  </style>
</head>

<body>
  <div id="map"></div>
<<<<<<< HEAD
  <div id="progress-container"></div>
=======
  <div id="progress-container"><div id="progress-bar"></div></div>
>>>>>>> 3c54334d
  <script>
    // initialize an “empty” style so we can add our own sources/layers
    const map = new maplibregl.Map({
      container: 'map',
      style: {
        version: 8,
        sources: {},
        layers: []
      },
      center: [-98, 39],
      zoom: 4
    });

    map.on('load', () => {
      // 1) Add OSM raster basemap
      map.addSource('osm-tiles', {
        type: 'raster',
        tiles: [
          'https://a.tile.openstreetmap.org/{z}/{x}/{y}.png',
          'https://b.tile.openstreetmap.org/{z}/{x}/{y}.png',
          'https://c.tile.openstreetmap.org/{z}/{x}/{y}.png'
        ],
        tileSize: 256,
        attribution: '© OpenStreetMap contributors'
      });
      map.addLayer({
        id: 'osm-layer',
        type: 'raster',
        source: 'osm-tiles'
      });

      // 2) Add your runs source & heatmap layer
      map.addSource('runs', {
        type: 'geojson',
        data: { type: 'FeatureCollection', features: [] }
      });
      map.addLayer({
        id: 'runs-layer',
        type: 'line',
        source: 'runs',
        paint: {
          'line-color': 'rgba(255,0,0,0.4)',
          'line-width': [
            'interpolate', ['linear'], ['zoom'],
            0, 0.5,   // 0.5px at zoom 0 (nearly invisible zoomed out)
            14, 2     // 2px at zoom 14 (street-width)
          ]
        }
      });

      // 3) Kick off the first fetch of features
      fetchAndUpdate();
    });

    const progressContainer = document.getElementById('progress-container');
<<<<<<< HEAD

    function createProgress() {
      const wrapper = document.createElement('div');
      wrapper.className = 'progress';
      const bar = document.createElement('div');
      bar.className = 'progress-bar';
      wrapper.appendChild(bar);
      progressContainer.appendChild(wrapper);
      progressContainer.style.display = 'block';
      return { wrapper, bar };
    }

    function removeProgress(wrapper) {
      progressContainer.removeChild(wrapper);
      if (progressContainer.children.length === 0) {
        progressContainer.style.display = 'none';
      }
=======
    const progressBar = document.getElementById('progress-bar');

    function showProgress() {
      progressContainer.style.display = 'block';
      progressBar.style.width = '0%';
    }

    function updateProgress(pct) {
      progressBar.style.width = pct + '%';
    }

    function hideProgress() {
      progressContainer.style.display = 'none';
>>>>>>> 3c54334d
    }

    // fetch & update function (expects to be defined in main.js)
    function fetchAndUpdate() {
      const b = map.getBounds();
      const z = Math.floor(map.getZoom());
      const url = `/api/runs?minLat=${b.getSouth()}&minLng=${b.getWest()}&maxLat=${b.getNorth()}&maxLng=${b.getEast()}&zoom=${z}`;
<<<<<<< HEAD

      const { wrapper, bar } = createProgress();
=======
>>>>>>> 3c54334d
      const xhr = new XMLHttpRequest();
      xhr.open('GET', url);
      xhr.responseType = 'json';
      xhr.onprogress = (e) => {
        if (e.lengthComputable) {
          const pct = Math.round((e.loaded / e.total) * 100);
<<<<<<< HEAD
          bar.style.width = pct + '%';
        }
      };
      xhr.onload = () => {
        removeProgress(wrapper);
        map.getSource('runs').setData(xhr.response);
      };
      xhr.onerror = () => removeProgress(wrapper);
=======
          updateProgress(pct);
        }
      };
      xhr.onload = () => {
        hideProgress();
        map.getSource('runs').setData(xhr.response);
      };
      xhr.onerror = hideProgress;
      showProgress();
>>>>>>> 3c54334d
      xhr.send();
    }

    // re-fetch on moveend
    map.on('moveend', fetchAndUpdate);
  </script>
</body>

</html><|MERGE_RESOLUTION|>--- conflicted
+++ resolved
@@ -1,206 +1,151 @@
-<!DOCTYPE html>
-<html>
-
-<head>
-  <meta charset="utf-8" />
-  <title>Run Heatmap</title>
-  <script src="https://unpkg.com/maplibre-gl/dist/maplibre-gl.js"></script>
-  <link href="https://unpkg.com/maplibre-gl/dist/maplibre-gl.css" rel="stylesheet" />
-  <style>
-    body,
-    html,
-    #map {
-      margin: 0;
-      padding: 0;
-      width: 100%;
-      height: 100%;
-    }
-
-<<<<<<< HEAD
-    /* progress bars */
-=======
-    /* progress bar container */
->>>>>>> 3c54334d
-    #progress-container {
-      position: absolute;
-      top: 10px;
-      right: 10px;
-      width: 160px;
-<<<<<<< HEAD
-      display: none;
-    }
-
-    .progress {
-      width: 100%;
-      height: 8px;
-      background: rgba(255, 255, 255, 0.8);
-      border: 1px solid #aaa;
-      margin-top: 4px;
-      position: relative;
-    }
-
-    .progress:first-child {
-      margin-top: 0;
-    }
-
-    .progress-bar {
-=======
-      height: 8px;
-      background: rgba(255, 255, 255, 0.8);
-      border: 1px solid #aaa;
-      display: none;
-    }
-
-    /* bar itself */
-    #progress-bar {
->>>>>>> 3c54334d
-      background: #007bff;
-      width: 0%;
-      height: 100%;
-      transition: width 0.2s ease;
-    }
-  </style>
-</head>
-
-<body>
-  <div id="map"></div>
-<<<<<<< HEAD
-  <div id="progress-container"></div>
-=======
-  <div id="progress-container"><div id="progress-bar"></div></div>
->>>>>>> 3c54334d
-  <script>
-    // initialize an “empty” style so we can add our own sources/layers
-    const map = new maplibregl.Map({
-      container: 'map',
-      style: {
-        version: 8,
-        sources: {},
-        layers: []
-      },
-      center: [-98, 39],
-      zoom: 4
-    });
-
-    map.on('load', () => {
-      // 1) Add OSM raster basemap
-      map.addSource('osm-tiles', {
-        type: 'raster',
-        tiles: [
-          'https://a.tile.openstreetmap.org/{z}/{x}/{y}.png',
-          'https://b.tile.openstreetmap.org/{z}/{x}/{y}.png',
-          'https://c.tile.openstreetmap.org/{z}/{x}/{y}.png'
-        ],
-        tileSize: 256,
-        attribution: '© OpenStreetMap contributors'
-      });
-      map.addLayer({
-        id: 'osm-layer',
-        type: 'raster',
-        source: 'osm-tiles'
-      });
-
-      // 2) Add your runs source & heatmap layer
-      map.addSource('runs', {
-        type: 'geojson',
-        data: { type: 'FeatureCollection', features: [] }
-      });
-      map.addLayer({
-        id: 'runs-layer',
-        type: 'line',
-        source: 'runs',
-        paint: {
-          'line-color': 'rgba(255,0,0,0.4)',
-          'line-width': [
-            'interpolate', ['linear'], ['zoom'],
-            0, 0.5,   // 0.5px at zoom 0 (nearly invisible zoomed out)
-            14, 2     // 2px at zoom 14 (street-width)
-          ]
-        }
-      });
-
-      // 3) Kick off the first fetch of features
-      fetchAndUpdate();
-    });
-
-    const progressContainer = document.getElementById('progress-container');
-<<<<<<< HEAD
-
-    function createProgress() {
-      const wrapper = document.createElement('div');
-      wrapper.className = 'progress';
-      const bar = document.createElement('div');
-      bar.className = 'progress-bar';
-      wrapper.appendChild(bar);
-      progressContainer.appendChild(wrapper);
-      progressContainer.style.display = 'block';
-      return { wrapper, bar };
-    }
-
-    function removeProgress(wrapper) {
-      progressContainer.removeChild(wrapper);
-      if (progressContainer.children.length === 0) {
-        progressContainer.style.display = 'none';
-      }
-=======
-    const progressBar = document.getElementById('progress-bar');
-
-    function showProgress() {
-      progressContainer.style.display = 'block';
-      progressBar.style.width = '0%';
-    }
-
-    function updateProgress(pct) {
-      progressBar.style.width = pct + '%';
-    }
-
-    function hideProgress() {
-      progressContainer.style.display = 'none';
->>>>>>> 3c54334d
-    }
-
-    // fetch & update function (expects to be defined in main.js)
-    function fetchAndUpdate() {
-      const b = map.getBounds();
-      const z = Math.floor(map.getZoom());
-      const url = `/api/runs?minLat=${b.getSouth()}&minLng=${b.getWest()}&maxLat=${b.getNorth()}&maxLng=${b.getEast()}&zoom=${z}`;
-<<<<<<< HEAD
-
-      const { wrapper, bar } = createProgress();
-=======
->>>>>>> 3c54334d
-      const xhr = new XMLHttpRequest();
-      xhr.open('GET', url);
-      xhr.responseType = 'json';
-      xhr.onprogress = (e) => {
-        if (e.lengthComputable) {
-          const pct = Math.round((e.loaded / e.total) * 100);
-<<<<<<< HEAD
-          bar.style.width = pct + '%';
-        }
-      };
-      xhr.onload = () => {
-        removeProgress(wrapper);
-        map.getSource('runs').setData(xhr.response);
-      };
-      xhr.onerror = () => removeProgress(wrapper);
-=======
-          updateProgress(pct);
-        }
-      };
-      xhr.onload = () => {
-        hideProgress();
-        map.getSource('runs').setData(xhr.response);
-      };
-      xhr.onerror = hideProgress;
-      showProgress();
->>>>>>> 3c54334d
-      xhr.send();
-    }
-
-    // re-fetch on moveend
-    map.on('moveend', fetchAndUpdate);
-  </script>
-</body>
-
-</html>+<!DOCTYPE html>
+<html>
+
+<head>
+  <meta charset="utf-8" />
+  <title>Run Heatmap</title>
+  <script src="https://unpkg.com/maplibre-gl/dist/maplibre-gl.js"></script>
+  <link href="https://unpkg.com/maplibre-gl/dist/maplibre-gl.css" rel="stylesheet" />
+  <style>
+    body,
+    html,
+    #map {
+      margin: 0;
+      padding: 0;
+      width: 100%;
+      height: 100%;
+    }
+
+    /* progress bars */
+    #progress-container {
+      position: absolute;
+      top: 10px;
+      right: 10px;
+      width: 160px;
+      display: none;
+    }
+
+    .progress {
+      width: 100%;
+      height: 8px;
+      background: rgba(255, 255, 255, 0.8);
+      border: 1px solid #aaa;
+      margin-top: 4px;
+      position: relative;
+    }
+
+    .progress:first-child {
+      margin-top: 0;
+    }
+
+    .progress-bar {
+      background: #007bff;
+      width: 0%;
+      height: 100%;
+      transition: width 0.2s ease;
+    }
+  </style>
+</head>
+
+<body>
+  <div id="map"></div>
+  <div id="progress-container"></div>
+
+  <script>
+    const map = new maplibregl.Map({
+      container: 'map',
+      style: {
+        version: 8,
+        sources: {},
+        layers: []
+      },
+      center: [-98, 39],
+      zoom: 4
+    });
+
+    map.on('load', () => {
+      map.addSource('osm-tiles', {
+        type: 'raster',
+        tiles: [
+          'https://a.tile.openstreetmap.org/{z}/{x}/{y}.png',
+          'https://b.tile.openstreetmap.org/{z}/{x}/{y}.png',
+          'https://c.tile.openstreetmap.org/{z}/{x}/{y}.png'
+        ],
+        tileSize: 256,
+        attribution: '© OpenStreetMap contributors'
+      });
+      map.addLayer({
+        id: 'osm-layer',
+        type: 'raster',
+        source: 'osm-tiles'
+      });
+
+      map.addSource('runs', {
+        type: 'geojson',
+        data: { type: 'FeatureCollection', features: [] }
+      });
+      map.addLayer({
+        id: 'runs-layer',
+        type: 'line',
+        source: 'runs',
+        paint: {
+          'line-color': 'rgba(255,0,0,0.4)',
+          'line-width': [
+            'interpolate', ['linear'], ['zoom'],
+            0, 0.5,
+            14, 2
+          ]
+        }
+      });
+
+      fetchAndUpdate();
+    });
+
+    const progressContainer = document.getElementById('progress-container');
+
+    function createProgress() {
+      const wrapper = document.createElement('div');
+      wrapper.className = 'progress';
+      const bar = document.createElement('div');
+      bar.className = 'progress-bar';
+      wrapper.appendChild(bar);
+      progressContainer.appendChild(wrapper);
+      progressContainer.style.display = 'block';
+      return { wrapper, bar };
+    }
+
+    function removeProgress(wrapper) {
+      progressContainer.removeChild(wrapper);
+      if (progressContainer.children.length === 0) {
+        progressContainer.style.display = 'none';
+      }
+    }
+
+    function fetchAndUpdate() {
+      const b = map.getBounds();
+      const z = Math.floor(map.getZoom());
+      const url = `/api/runs?minLat=${b.getSouth()}&minLng=${b.getWest()}&maxLat=${b.getNorth()}&maxLng=${b.getEast()}&zoom=${z}`;
+
+      const { wrapper, bar } = createProgress();
+      const xhr = new XMLHttpRequest();
+      xhr.open('GET', url);
+      xhr.responseType = 'json';
+      xhr.onprogress = (e) => {
+        if (e.lengthComputable) {
+          const pct = Math.round((e.loaded / e.total) * 100);
+          bar.style.width = pct + '%';
+        }
+      };
+      xhr.onload = () => {
+        removeProgress(wrapper);
+        map.getSource('runs').setData(xhr.response);
+      };
+      xhr.onerror = () => removeProgress(wrapper);
+      xhr.send();
+    }
+
+    map.on('moveend', fetchAndUpdate);
+  </script>
+</body>
+
+</html>